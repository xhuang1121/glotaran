--- conflicted
+++ resolved
@@ -1,15 +1,6 @@
 import scipy.linalg.lapack as lapack
 
 
-<<<<<<< HEAD
-def qr_decomposition(a, c):
-    qr, tau, _, _ = lapack.dgeqrf(a, overwrite_a=0)
-    c, _, _ = lapack.dormqr("L", "T", qr, tau, c, max(1, a.shape[1]), overwrite_c=0)
-    for i in range(a.shape[1]):
-        c[i] = 0
-    c, _, _ = lapack.dormqr("L", "N", qr, tau, c, max(1, a.shape[1]), overwrite_c=0)
-    return c
-=======
 def qr_decomposition(A, B):
     qr, tau, _, _ = lapack.dgeqrf(A, overwrite_a=0)
     B, _, _ = lapack.dormqr("L", "T", qr, tau, B, max(1, A.shape[1]),
@@ -18,5 +9,4 @@
         B[i] = 0
     B, _, _ = lapack.dormqr("L", "N", qr, tau, B, max(1, A.shape[1]),
                             overwrite_c=0)
-    return B
->>>>>>> bc3690e8
+    return B